#!/usr/bin/env python3
#
#    This file is part of Leela Zero.
#    Copyright (C) 2017 Gian-Carlo Pascutto
#
#    Leela Zero is free software: you can redistribute it and/or modify
#    it under the terms of the GNU General Public License as published by
#    the Free Software Foundation, either version 3 of the License, or
#    (at your option) any later version.
#
#    Leela Zero is distributed in the hope that it will be useful,
#    but WITHOUT ANY WARRANTY; without even the implied warranty of
#    MERCHANTABILITY or FITNESS FOR A PARTICULAR PURPOSE.  See the
#    GNU General Public License for more details.
#
#    You should have received a copy of the GNU General Public License
#    along with Leela Zero.  If not, see <http://www.gnu.org/licenses/>.

import argparse
import os
import yaml
import sys
import glob
import gzip
import random
import multiprocessing as mp
import tensorflow as tf
from tfprocess import TFProcess
from chunkparser import ChunkParser

SKIP = 32
SKIP_MULTIPLE = 1024


def get_chunks(data_prefix):
    return glob.glob(data_prefix + "*.gz")


def get_all_chunks(path):
    chunks = []
    for d in glob.glob(path):
        chunks += get_chunks(d)
    return chunks


def get_latest_chunks(path, num_chunks, allow_less):
    chunks = get_all_chunks(path)
    if len(chunks) < num_chunks:
        if allow_less:
            print("sorting {} chunks...".format(len(chunks)), end='')
            chunks.sort(key=os.path.getmtime, reverse=True)
            print("[done]")
            print("{} - {}".format(os.path.basename(chunks[-1]),
                                   os.path.basename(chunks[0])))
            random.shuffle(chunks)
            return chunks
        else:
            print("Not enough chunks {}".format(len(chunks)))
            sys.exit(1)

    print("sorting {} chunks...".format(len(chunks)), end='')
    chunks.sort(key=os.path.getmtime, reverse=True)
    print("[done]")
    chunks = chunks[:num_chunks]
    print("{} - {}".format(os.path.basename(chunks[-1]),
                           os.path.basename(chunks[0])))
    random.shuffle(chunks)
    return chunks


def extract_inputs_outputs(raw):
    # first 4 bytes in each batch entry are boring.
<<<<<<< HEAD
    # Next 4 change how we construct some of the unit planes.
    input_format = tf.reshape(tf.io.decode_raw(tf.strings.substr(raw, 4, 4), tf.int32), [-1, 1, 1, 1])
    
=======
    # Next 4 change how we construct some of the unit panes.
    # TODO: actually support FRC input format.

>>>>>>> c7bd9ca7
    # Next 7432 are easy, policy extraction.
    policy = tf.io.decode_raw(tf.strings.substr(raw, 8, 7432), tf.float32)
    # Next are 104 bit packed chess boards, they have to be expanded.
    bit_planes = tf.expand_dims(
        tf.reshape(
            tf.io.decode_raw(tf.strings.substr(raw, 7440, 832), tf.uint8),
            [-1, 104, 8]), -1)
    bit_planes = tf.bitwise.bitwise_and(tf.tile(bit_planes, [1, 1, 1, 8]),
                                        [128, 64, 32, 16, 8, 4, 2, 1])
    bit_planes = tf.minimum(1., tf.cast(bit_planes, tf.float32))
    # Next 5 planes are 1 or 0 to indicate 8x8 of 1 or 0.
<<<<<<< HEAD
    unit_planes = tf.expand_dims(tf.expand_dims(tf.io.decode_raw(tf.strings.substr(raw, 8272, 5), tf.uint8), -1), -1)
    unit_planes = tf.tile(unit_planes, [1, 1, 8, 8])
    # In order to do the conditional for frc we need to make bit unpacked versions.  Note little endian for these fields so the bitwise_and array is reversed.
    bitsplat_unit_planes = tf.bitwise.bitwise_and(unit_planes, [1, 2, 4, 8, 16, 32, 64, 128])
    bitsplat_unit_planes = tf.minimum(1., tf.cast(bitsplat_unit_planes, tf.float32))
    unit_planes = tf.cast(unit_planes, tf.float32)
=======
    unit_planes = tf.expand_dims(
        tf.expand_dims(
            tf.io.decode_raw(tf.strings.substr(raw, 8272, 5), tf.uint8), -1),
        -1)
    unit_planes = tf.cast(tf.tile(unit_planes, [1, 1, 8, 8]), tf.float32)
>>>>>>> c7bd9ca7
    # rule50 count plane.
    rule50_plane = tf.expand_dims(
        tf.expand_dims(
            tf.io.decode_raw(tf.strings.substr(raw, 8277, 1), tf.uint8), -1),
        -1)
    rule50_plane = tf.cast(tf.tile(rule50_plane, [1, 1, 8, 8]), tf.float32)
    rule50_plane = tf.divide(rule50_plane, 99.)
    # zero plane and one plane
    zero_plane = tf.zeros_like(rule50_plane)
    one_plane = tf.ones_like(rule50_plane)
<<<<<<< HEAD
    # For FRC unit planes must be replaced with 0 and 2 merged, 1 and 3 merged, two zero planes and then 4.
    queenside = tf.concat([bitsplat_unit_planes[:, :1, :1], zero_plane[:, :, :6], bitsplat_unit_planes[:, 2:3, :1]], 2)
    kingside = tf.concat([bitsplat_unit_planes[:, 1:2, :1], zero_plane[:, :, :6], bitsplat_unit_planes[:, 3:4, :1]], 2)
    unit_planes = tf.where(input_format == 2, tf.concat([queenside, kingside, zero_plane, zero_plane, unit_planes[:,4:]], 1), unit_planes)
    inputs = tf.reshape(tf.concat([bit_planes, unit_planes, rule50_plane, zero_plane, one_plane], 1), [-1, 112, 64])
=======
    inputs = tf.reshape(
        tf.concat(
            [bit_planes, unit_planes, rule50_plane, zero_plane, one_plane], 1),
        [-1, 112, 64])
>>>>>>> c7bd9ca7

    # winner is stored in one signed byte and needs to be converted to one hot.
    winner = tf.cast(
        tf.io.decode_raw(tf.strings.substr(raw, 8279, 1), tf.int8), tf.float32)
    winner = tf.tile(winner, [1, 3])
    z = tf.cast(tf.equal(winner, [1., 0., -1.]), tf.float32)

    # Outcome distribution needs to be calculated from q and d.
    best_q = tf.io.decode_raw(tf.strings.substr(raw, 8284, 4), tf.float32)
    best_d = tf.io.decode_raw(tf.strings.substr(raw, 8292, 4), tf.float32)
    best_q_w = 0.5 * (1.0 - best_d + best_q)
    best_q_l = 0.5 * (1.0 - best_d - best_q)

    q = tf.concat([best_q_w, best_d, best_q_l], 1)

    ply_count = tf.io.decode_raw(tf.strings.substr(raw, 8304, 4), tf.float32)

    return (inputs, policy, z, q, ply_count)


def semi_sample(x):
    return tf.slice(tf.random.shuffle(x), [0], [SKIP_MULTIPLE])


def main(cmd):
    cfg = yaml.safe_load(cmd.cfg.read())
    print(yaml.dump(cfg, default_flow_style=False))

    num_chunks = cfg['dataset']['num_chunks']
    allow_less = cfg['dataset'].get('allow_less_chunks', False)
    train_ratio = cfg['dataset']['train_ratio']
    experimental_parser = cfg['dataset'].get('experimental_v5_only_dataset',
                                             False)
    num_train = int(num_chunks * train_ratio)
    num_test = num_chunks - num_train
    if 'input_test' in cfg['dataset']:
        train_chunks = get_latest_chunks(cfg['dataset']['input_train'],
                                         num_train, allow_less)
        test_chunks = get_latest_chunks(cfg['dataset']['input_test'], num_test,
                                        allow_less)
    else:
        chunks = get_latest_chunks(cfg['dataset']['input'], num_chunks,
                                   allow_less)
        if allow_less:
            num_train = int(len(chunks) * train_ratio)
            num_test = len(chunks) - num_train
        train_chunks = chunks[:num_train]
        test_chunks = chunks[num_train:]

    shuffle_size = cfg['training']['shuffle_size']
    total_batch_size = cfg['training']['batch_size']
    batch_splits = cfg['training'].get('num_batch_splits', 1)
    train_workers = cfg['dataset'].get('train_workers', None)
    test_workers = cfg['dataset'].get('test_workers', None)
    if total_batch_size % batch_splits != 0:
        raise ValueError('num_batch_splits must divide batch_size evenly')
    split_batch_size = total_batch_size // batch_splits
    # Load data with split batch size, which will be combined to the total batch size in tfprocess.
    ChunkParser.BATCH_SIZE = split_batch_size

    root_dir = os.path.join(cfg['training']['path'], cfg['name'])
    if not os.path.exists(root_dir):
        os.makedirs(root_dir)
    tfprocess = TFProcess(cfg)
    experimental_reads = max(2, mp.cpu_count() - 2) // 2

    def read(x):
        return tf.data.FixedLengthRecordDataset(
            x,
            8308,
            compression_type='GZIP',
            num_parallel_reads=experimental_reads)

    if experimental_parser:
        train_dataset = tf.data.Dataset.from_tensor_slices(train_chunks).shuffle(len(train_chunks)).repeat().batch(256)\
                         .interleave(read, num_parallel_calls=2)\
                         .batch(SKIP_MULTIPLE*SKIP).map(semi_sample).unbatch()\
                         .shuffle(shuffle_size)\
                         .batch(split_batch_size).map(extract_inputs_outputs).prefetch(4)
    else:
        train_parser = ChunkParser(train_chunks,
                                   shuffle_size=shuffle_size,
                                   sample=SKIP,
                                   batch_size=ChunkParser.BATCH_SIZE,
                                   workers=train_workers)
        train_dataset = tf.data.Dataset.from_generator(
            train_parser.parse,
            output_types=(tf.string, tf.string, tf.string, tf.string,
                          tf.string))
        train_dataset = train_dataset.map(ChunkParser.parse_function)
        train_dataset = train_dataset.prefetch(4)

    shuffle_size = int(shuffle_size * (1.0 - train_ratio))
    if experimental_parser:
        test_dataset = tf.data.Dataset.from_tensor_slices(test_chunks).shuffle(len(test_chunks)).repeat().batch(256)\
                         .interleave(read, num_parallel_calls=2)\
                         .batch(SKIP_MULTIPLE*SKIP).map(semi_sample).unbatch()\
                         .shuffle(shuffle_size)\
                         .batch(split_batch_size).map(extract_inputs_outputs).prefetch(4)
    else:
        test_parser = ChunkParser(test_chunks,
                                  shuffle_size=shuffle_size,
                                  sample=SKIP,
                                  batch_size=ChunkParser.BATCH_SIZE,
                                  workers=test_workers)
        test_dataset = tf.data.Dataset.from_generator(
            test_parser.parse,
            output_types=(tf.string, tf.string, tf.string, tf.string,
                          tf.string))
        test_dataset = test_dataset.map(ChunkParser.parse_function)
        test_dataset = test_dataset.prefetch(4)

    validation_dataset = None
    if 'input_validation' in cfg['dataset']:
        valid_chunks = get_all_chunks(cfg['dataset']['input_validation'])
        validation_dataset = tf.data.FixedLengthRecordDataset(valid_chunks, 8308, compression_type='GZIP', num_parallel_reads=experimental_reads)\
                               .batch(split_batch_size, drop_remainder=True).map(extract_inputs_outputs).prefetch(4)

    tfprocess.init_v2(train_dataset, test_dataset, validation_dataset)

    tfprocess.restore_v2()

    # If number of test positions is not given
    # sweeps through all test chunks statistically
    # Assumes average of 10 samples per test game.
    # For simplicity, testing can use the split batch size instead of total batch size.
    # This does not affect results, because test results are simple averages that are independent of batch size.
    num_evals = cfg['training'].get('num_test_positions',
                                    len(test_chunks) * 10)
    num_evals = max(1, num_evals // ChunkParser.BATCH_SIZE)
    print("Using {} evaluation batches".format(num_evals))

    tfprocess.process_loop_v2(total_batch_size,
                              num_evals,
                              batch_splits=batch_splits)

    if cmd.output is not None:
        if cfg['training'].get('swa_output', False):
            tfprocess.save_swa_weights_v2(cmd.output)
        else:
            tfprocess.save_leelaz_weights_v2(cmd.output)

    train_parser.shutdown()
    test_parser.shutdown()


if __name__ == "__main__":
    argparser = argparse.ArgumentParser(description=\
    'Tensorflow pipeline for training Leela Chess.')
    argparser.add_argument('--cfg',
                           type=argparse.FileType('r'),
                           help='yaml configuration with training parameters')
    argparser.add_argument('--output',
                           type=str,
                           help='file to store weights in')

    #mp.set_start_method('spawn')
    main(argparser.parse_args())
    mp.freeze_support()<|MERGE_RESOLUTION|>--- conflicted
+++ resolved
@@ -70,15 +70,9 @@
 
 def extract_inputs_outputs(raw):
     # first 4 bytes in each batch entry are boring.
-<<<<<<< HEAD
     # Next 4 change how we construct some of the unit planes.
     input_format = tf.reshape(tf.io.decode_raw(tf.strings.substr(raw, 4, 4), tf.int32), [-1, 1, 1, 1])
     
-=======
-    # Next 4 change how we construct some of the unit panes.
-    # TODO: actually support FRC input format.
-
->>>>>>> c7bd9ca7
     # Next 7432 are easy, policy extraction.
     policy = tf.io.decode_raw(tf.strings.substr(raw, 8, 7432), tf.float32)
     # Next are 104 bit packed chess boards, they have to be expanded.
@@ -90,20 +84,12 @@
                                         [128, 64, 32, 16, 8, 4, 2, 1])
     bit_planes = tf.minimum(1., tf.cast(bit_planes, tf.float32))
     # Next 5 planes are 1 or 0 to indicate 8x8 of 1 or 0.
-<<<<<<< HEAD
     unit_planes = tf.expand_dims(tf.expand_dims(tf.io.decode_raw(tf.strings.substr(raw, 8272, 5), tf.uint8), -1), -1)
     unit_planes = tf.tile(unit_planes, [1, 1, 8, 8])
     # In order to do the conditional for frc we need to make bit unpacked versions.  Note little endian for these fields so the bitwise_and array is reversed.
     bitsplat_unit_planes = tf.bitwise.bitwise_and(unit_planes, [1, 2, 4, 8, 16, 32, 64, 128])
     bitsplat_unit_planes = tf.minimum(1., tf.cast(bitsplat_unit_planes, tf.float32))
     unit_planes = tf.cast(unit_planes, tf.float32)
-=======
-    unit_planes = tf.expand_dims(
-        tf.expand_dims(
-            tf.io.decode_raw(tf.strings.substr(raw, 8272, 5), tf.uint8), -1),
-        -1)
-    unit_planes = tf.cast(tf.tile(unit_planes, [1, 1, 8, 8]), tf.float32)
->>>>>>> c7bd9ca7
     # rule50 count plane.
     rule50_plane = tf.expand_dims(
         tf.expand_dims(
@@ -114,18 +100,11 @@
     # zero plane and one plane
     zero_plane = tf.zeros_like(rule50_plane)
     one_plane = tf.ones_like(rule50_plane)
-<<<<<<< HEAD
     # For FRC unit planes must be replaced with 0 and 2 merged, 1 and 3 merged, two zero planes and then 4.
     queenside = tf.concat([bitsplat_unit_planes[:, :1, :1], zero_plane[:, :, :6], bitsplat_unit_planes[:, 2:3, :1]], 2)
     kingside = tf.concat([bitsplat_unit_planes[:, 1:2, :1], zero_plane[:, :, :6], bitsplat_unit_planes[:, 3:4, :1]], 2)
     unit_planes = tf.where(input_format == 2, tf.concat([queenside, kingside, zero_plane, zero_plane, unit_planes[:,4:]], 1), unit_planes)
     inputs = tf.reshape(tf.concat([bit_planes, unit_planes, rule50_plane, zero_plane, one_plane], 1), [-1, 112, 64])
-=======
-    inputs = tf.reshape(
-        tf.concat(
-            [bit_planes, unit_planes, rule50_plane, zero_plane, one_plane], 1),
-        [-1, 112, 64])
->>>>>>> c7bd9ca7
 
     # winner is stored in one signed byte and needs to be converted to one hot.
     winner = tf.cast(
